--- conflicted
+++ resolved
@@ -149,8 +149,6 @@
     return [...dom.querySelectorAll(query)] as T[];
 }
 
-<<<<<<< HEAD
-=======
 export async function FetchGraphQL<TResult>(request: FetchRequest, operationName: string, query: string, variables: string): Promise<TResult> {
 
     const graphQLRequest = new FetchRequest(request.url, {
@@ -189,7 +187,6 @@
     return result;
 }
 
->>>>>>> 18a3e17f
 /*
 public async FetchXPATH(request: FetchRequest, xpath: string): Promise<Node[]> {
     const dom = await this.FetchHTML(request);
